--- conflicted
+++ resolved
@@ -3,7 +3,7 @@
 # @Author: ahuynh
 # @Date:   2015-06-10 16:51:36
 # @Last Modified by:   ahuynh
-# @Last Modified time: 2016-02-11 14:23:46
+# @Last Modified time: 2016-02-11 14:57:04
 '''
     The sidekick should essentially replace job of the following typical
     bash script that is used to announce a service to ETCD.
@@ -93,20 +93,6 @@
         # Keys to write to etcd
         announcement = {}
         if vulcand:
-<<<<<<< HEAD
-            backend  = "/vulcand/backends/{domain}/backend".format( domain=value['domain'] )
-            server   = "/vulcand/backends/{domain}/servers/{uuid}".format( domain=value['domain'], uuid=key )
-            frontend = "/vulcand/frontends/{domain}/frontend".format( domain=value['domain'] )
-            announcement = {
-                backend: { 'Type': value[ 'type' ] },
-                server: { 'URL': 'http://{uri}'.format( **value ) },
-                frontend: {
-                    'Type': value[ 'type' ],
-                    'BackendId': value[ 'domain' ],
-                    'Route': 'Host("{domain}")'.format( **value )
-                }
-            }
-=======
             backend = "/vulcand/backends/{0}/backend".format(key)
             server = "/vulcand/backends/{0}/servers/srv1".format(key)
             frontend = "/vulcand/frontends/{0}/frontend".format(key)
@@ -123,8 +109,6 @@
                     etcd_client.write( frontend, json.dumps({"Type": value['type'], "BackendId": key, "Route": "Host(`{0}`)".format(value['domain'])}), ttl=ttl)
             except etcd.EtcdException as e:
                 logging.error( e )
-
->>>>>>> 2e5ca163
         else:
             announcement[ os.path.join( etcd_folder, key ) ] = value[ 'uri' ]
 
